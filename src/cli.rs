--- conflicted
+++ resolved
@@ -8,56 +8,7 @@
 use clap::Parser;
 use fs_err as fs;
 
-<<<<<<< HEAD
-pub use crate::utils::QuestionPolicy;
-use crate::Error;
-
-/// Command line options
-#[derive(Parser, Debug)]
-#[clap(version, about)]
-pub struct Opts {
-    /// Skip overwrite questions positively.
-    #[clap(short, long, conflicts_with = "no")]
-    pub yes: bool,
-
-    /// Skip overwrite questions negatively.
-    #[clap(short, long)]
-    pub no: bool,
-
-    /// Action to take
-    #[clap(subcommand)]
-    pub cmd: Subcommand,
-}
-
-/// Actions to take
-#[derive(Parser, PartialEq, Eq, Debug)]
-pub enum Subcommand {
-    /// Compress files.    Alias: c
-    #[clap(alias = "c")]
-    Compress {
-        /// Files to be compressed
-        #[clap(required = true, min_values = 1)]
-        files: Vec<PathBuf>,
-
-        /// The resulting file. Its extensions specify how the files will be compressed and they need to be supported
-        #[clap(required = true, value_hint = ValueHint::FilePath)]
-        output: PathBuf,
-    },
-    /// Decompress files.    Alias: d
-    #[clap(alias = "d")]
-    Decompress {
-        /// Files to be decompressed
-        #[clap(required = true, min_values = 1)]
-        files: Vec<PathBuf>,
-
-        /// Decompress files in a directory other than the current
-        #[clap(short, long, value_hint = ValueHint::DirPath)]
-        output: Option<PathBuf>,
-    },
-}
-=======
 use crate::{Error, Opts, QuestionPolicy, Subcommand};
->>>>>>> a02eb452
 
 impl Opts {
     /// A helper method that calls `clap::Parser::parse` and then translates relative paths to absolute.
