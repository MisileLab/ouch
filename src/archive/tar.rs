--- conflicted
+++ resolved
@@ -15,12 +15,8 @@
     error::FinalError,
     info,
     list::FileInArchive,
-<<<<<<< HEAD
     progress::OutputLine,
-    utils::{self, Bytes, FileVisibilityPolicy},
-=======
     utils::{self, FileVisibilityPolicy},
->>>>>>> b64d0c0c
 };
 
 /// Unpacks the archive given by `archive` into the folder given by `into`.
