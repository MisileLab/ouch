//! Contains Zip-specific building and unpacking functions

use std::{
    env,
    io::{self, prelude::*},
    path::{Path, PathBuf},
};

use fs_err as fs;

use walkdir::WalkDir;
use zip::{self, read::ZipFile, ZipArchive};

use crate::{
    info,
    list::FileInArchive,
    utils::{self, dir_is_empty, strip_cur_dir, Bytes},
    QuestionPolicy,
};

use self::utf8::get_invalid_utf8_paths;

/// Unpacks the archive given by `archive` into the folder given by `into`.
pub fn unpack_archive<R>(
    mut archive: ZipArchive<R>,
    into: &Path,
    question_policy: QuestionPolicy,
) -> crate::Result<Vec<PathBuf>>
where
    R: Read + Seek,
{
    let mut unpacked_files = vec![];
    for idx in 0..archive.len() {
        let mut file = archive.by_index(idx)?;
        let file_path = match file.enclosed_name() {
            Some(path) => path.to_owned(),
            None => continue,
        };

        let file_path = into.join(file_path);
        if file_path.exists() && !utils::user_wants_to_overwrite(&file_path, question_policy)? {
            continue;
        }

        check_for_comments(&file);

        match (&*file.name()).ends_with('/') {
            _is_dir @ true => {
                println!("File {} extracted to \"{}\"", idx, file_path.display());
                fs::create_dir_all(&file_path)?;
            }
            _is_file @ false => {
                if let Some(path) = file_path.parent() {
                    if !path.exists() {
                        fs::create_dir_all(&path)?;
                    }
                }
                let file_path = strip_cur_dir(file_path.as_path());

                info!("{:?} extracted. ({})", file_path.display(), Bytes::new(file.size()));

                let mut output_file = fs::File::create(&file_path)?;
                io::copy(&mut file, &mut output_file)?;
            }
        }

        #[cfg(unix)]
        __unix_set_permissions(&file_path, &file)?;

        let file_path = fs::canonicalize(&file_path)?;
        unpacked_files.push(file_path);
    }

    Ok(unpacked_files)
}

<<<<<<< HEAD
pub fn list_archive<R>(mut archive: ZipArchive<R>) -> crate::Result<Vec<FileInArchive>>
where
    R: Read + Seek,
{
    let mut files = vec![];
    for idx in 0..archive.len() {
        let file = archive.by_index(idx)?;

        let path = match file.enclosed_name() {
            Some(path) => path.to_owned(),
            None => continue,
        };
        let is_dir = file.is_dir();

        files.push(FileInArchive { path, is_dir });
    }
    Ok(files)
}

=======
/// Compresses the archives given by `input_filenames` into the file given previously to `writer`.
>>>>>>> 272b3069
pub fn build_archive_from_paths<W>(input_filenames: &[PathBuf], writer: W) -> crate::Result<W>
where
    W: Write + Seek,
{
    let mut writer = zip::ZipWriter::new(writer);
    let options = zip::write::FileOptions::default();

    // Vec of any filename that failed the UTF-8 check
    let invalid_unicode_filenames = get_invalid_utf8_paths(input_filenames);

    if let Some(filenames) = invalid_unicode_filenames {
        // TODO: make this an error variant
        panic!("invalid unicode filenames found, cannot be supported by Zip:\n {:#?}", filenames);
    }

    for filename in input_filenames {
        let previous_location = utils::cd_into_same_dir_as(filename)?;

        // Safe unwrap, input shall be treated before
        let filename = filename.file_name().unwrap();

        for entry in WalkDir::new(filename) {
            let entry = entry?;
            let path = entry.path();

            info!("Compressing '{}'.", utils::to_utf(path));

            if path.is_dir() {
                if dir_is_empty(path) {
                    writer.add_directory(path.to_str().unwrap().to_owned(), options)?;
                }
                // If a dir has files, the files are responsible for creating them.
            } else {
                writer.start_file(path.to_str().unwrap().to_owned(), options)?;
                // TODO: better error messages
                let file_bytes = fs::read(entry.path())?;
                writer.write_all(&*file_bytes)?;
            }
        }

        env::set_current_dir(previous_location)?;
    }

    let bytes = writer.finish()?;
    Ok(bytes)
}

fn check_for_comments(file: &ZipFile) {
    let comment = file.comment();
    if !comment.is_empty() {
        info!("Found comment in {}: {}", file.name(), comment);
    }
}

#[cfg(unix)]
fn __unix_set_permissions(file_path: &Path, file: &ZipFile) -> crate::Result<()> {
    use std::fs::Permissions;
    use std::os::unix::fs::PermissionsExt;

    if let Some(mode) = file.unix_mode() {
        fs::set_permissions(file_path, Permissions::from_mode(mode))?;
    }

    Ok(())
}

mod utf8 {

    use std::path::{Path, PathBuf};

    // Sad double reference in order to make `filter` happy in `get_invalid_utf8_paths`
    #[cfg(unix)]
    fn is_invalid_utf8(path: &&Path) -> bool {
        use std::os::unix::prelude::OsStrExt;
        use std::str;

        // str::from_utf8 does not make any allocations
        let bytes = path.as_os_str().as_bytes();
        let is_invalid = str::from_utf8(bytes).is_err();

        is_invalid
    }

    #[cfg(not(unix))]
    fn is_invalid_utf8(path: &&Path) -> bool {
        path.to_str().is_none()
    }

    pub fn get_invalid_utf8_paths(paths: &[PathBuf]) -> Option<Vec<PathBuf>> {
        let mut invalid_paths = paths.iter().map(PathBuf::as_path).filter(is_invalid_utf8).peekable();

        let a_path_is_invalid = invalid_paths.peek().is_some();

        let clone_paths = || invalid_paths.map(ToOwned::to_owned).collect();

        a_path_is_invalid.then(clone_paths)
    }
}<|MERGE_RESOLUTION|>--- conflicted
+++ resolved
@@ -74,7 +74,7 @@
     Ok(unpacked_files)
 }
 
-<<<<<<< HEAD
+/// List contents of `archive`, returning a vector of archive entries
 pub fn list_archive<R>(mut archive: ZipArchive<R>) -> crate::Result<Vec<FileInArchive>>
 where
     R: Read + Seek,
@@ -94,9 +94,7 @@
     Ok(files)
 }
 
-=======
 /// Compresses the archives given by `input_filenames` into the file given previously to `writer`.
->>>>>>> 272b3069
 pub fn build_archive_from_paths<W>(input_filenames: &[PathBuf], writer: W) -> crate::Result<W>
 where
     W: Write + Seek,
